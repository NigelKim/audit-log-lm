--- conflicted
+++ resolved
@@ -28,6 +28,7 @@
         self.col_ids = [list()] * self.field_ct
         self.col_ids_labels = [list()] * self.field_ct
         self.global_ids_field = [list()] * self.field_ct
+        self.field_ids_start = list()
         for field_idx, field_name in enumerate(field_names):
             self.col_ids[field_idx] = list(
                 range(field_idx, self.seq_len, len(field_names))
@@ -52,6 +53,8 @@
                 self.col_ids_labels[field_idx].append(
                     self.col_ids_labels[field_idx][-1] + self.field_ct
                 )
+
+            self.field_ids_start.append(self.vocab.field_ids[field_name][0])
 
     def forward(
         self,
@@ -114,15 +117,12 @@
 
                 # Select the relevant labels.
                 lm_labels_field = shift_labels[:, col_ids_labels]
-<<<<<<< HEAD
-                # TODO: Speed this up
-                lm_labels_local_field = self.vocab.globals_to_locals(lm_labels_field)
-=======
-                # breakpoint()
+
                 lm_labels_local_field = self.vocab.globals_to_locals_torch(
-                    lm_labels_field, self.vocab.field_ids[field_name][0]
+                    # Quick fix
+                    lm_labels_field,
+                    self.field_ids_start[field_idx],
                 )
->>>>>>> 1395984d
 
                 # Compute the loss for the current column.
                 loss_fct = torch.nn.CrossEntropyLoss()
